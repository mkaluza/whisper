#!/usr/bin/env python

import os
import sys
import signal
import optparse
import json

try:
  import whisper
except ImportError:
  raise SystemExit('[ERROR] Please make sure whisper is installed properly')

# Ignore SIGPIPE
try:
  signal.signal(signal.SIGPIPE, signal.SIG_DFL)
except AttributeError:
  # OS=windows
  pass

option_parser = optparse.OptionParser(usage='''%prog [options] path [field]''')
option_parser.add_option('--json', default=False, action='store_true',
                         help="Output results in JSON form")
(options, args) = option_parser.parse_args()

if len(args) < 1:
  option_parser.print_help()
  sys.exit(1)

path = args[0]
if len(args) > 1:
  field = args[1]
else:
  field = None

try:
  info = whisper.info(path)
except whisper.WhisperException as exc:
  raise SystemExit('[ERROR] %s' % str(exc))

info['fileSize'] = os.stat(path).st_size

if field:
  if field not in info:
    print('Unknown field "%s". Valid fields are %s' % (field, ','.join(info)))
    sys.exit(1)

  print(info[field])
  sys.exit(0)

<<<<<<< HEAD
if options.json:
  print(json.dumps(info, indent=2, separators=(',', ': ')))
else:
  archives = info.pop('archives')
  for key,value in info.items():
    print('%s: %s' % (key,value))
  print('')

  for i,archive in enumerate(archives):
    print('Archive %d' % i)
    for key,value in archive.items():
      print('%s: %s' % (key,value))
    print('')
=======

archives = info.pop('archives')
for key, value in info.items():
  print('%s: %s' % (key, value))
print

for i, archive in enumerate(archives):
  print('Archive %d' % i)
  for key, value in archive.items():
    print('%s: %s' % (key, value))
  print
>>>>>>> eafbc036
<|MERGE_RESOLUTION|>--- conflicted
+++ resolved
@@ -48,30 +48,16 @@
   print(info[field])
   sys.exit(0)
 
-<<<<<<< HEAD
 if options.json:
   print(json.dumps(info, indent=2, separators=(',', ': ')))
 else:
   archives = info.pop('archives')
-  for key,value in info.items():
-    print('%s: %s' % (key,value))
+  for key, value in info.items():
+    print('%s: %s' % (key, value))
   print('')
 
-  for i,archive in enumerate(archives):
+  for i, archive in enumerate(archives):
     print('Archive %d' % i)
-    for key,value in archive.items():
-      print('%s: %s' % (key,value))
-    print('')
-=======
-
-archives = info.pop('archives')
-for key, value in info.items():
-  print('%s: %s' % (key, value))
-print
-
-for i, archive in enumerate(archives):
-  print('Archive %d' % i)
-  for key, value in archive.items():
-    print('%s: %s' % (key, value))
-  print
->>>>>>> eafbc036
+    for key, value in archive.items():
+      print('%s: %s' % (key, value))
+    print('')